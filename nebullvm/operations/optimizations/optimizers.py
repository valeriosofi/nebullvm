--- conflicted
+++ resolved
@@ -15,15 +15,11 @@
     tensorflow_is_available,
     torch_is_available,
 )
-<<<<<<< HEAD
-from nebullvm.tools.base import DeepLearningFramework, Device, ModelCompiler
-=======
 from nebullvm.tools.base import (
     DeepLearningFramework,
     ModelCompiler,
     DeviceType,
 )
->>>>>>> 91713147
 
 
 class PytorchOptimizer(Optimizer):
