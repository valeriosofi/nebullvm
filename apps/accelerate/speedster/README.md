--- conflicted
+++ resolved
@@ -182,16 +182,10 @@
 </details>
 
 <details>
-<<<<<<< HEAD
-<summary>🧨 HuggingFace Diffusers </summary>
+<summary>🧨 Hugging Face Diffusers </summary>
 
 > :warning: In order to work properly, the diffusers optimization requires `CUDA>=12.0` and `tensorrt>=8.6.0`. For additional details, please look the docs [here](https://docs.nebuly.com/Speedster/getting_started/diffusers_getting_started/).
 
-
-=======
-<summary>🧨 Hugging Face Diffusers </summary>
-    
->>>>>>> bd387305
 In this section, we will learn about the 4 main steps needed to optimize Stable Diffusion models from the Diffusers library:
 
 1) Input your model and data
