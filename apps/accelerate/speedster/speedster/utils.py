import os
import platform
import uuid
from pathlib import Path
from typing import Any

import cpuinfo
import psutil

<<<<<<< HEAD
from nebullvm.operations.inference_learners.utils import load_model
from nebullvm.optional_modules.torch import Module, torch
=======
from nebullvm.optional_modules.torch import Module
>>>>>>> 63a31fe7
from nebullvm.optional_modules.utils import (
    torch_is_available,
    tensorflow_is_available,
)
from nebullvm.tools.base import Device
from nebullvm.tools.pytorch import torch_get_device_name
from nebullvm.tools.tf import tensorflow_get_gpu_name


def generate_model_id(model_name: str):
    return f"{str(uuid.uuid4())}_{hash(model_name)}"


def get_model_name(model: Any):
    if isinstance(model, str) or isinstance(model, Path):
        return str(model)
    else:
        return model.__class__.__name__


def _get_gpu_name():
    if torch_is_available():
        name = torch_get_device_name()
    elif tensorflow_is_available():
        name = tensorflow_get_gpu_name()
    else:
        name = "Unknown GPU"

    return name


def get_hw_info(device: Device):
    hw_info = {
        "cpu": cpuinfo.get_cpu_info()["brand_raw"],
        "operative_system": platform.system(),
        "ram": f"{round(psutil.virtual_memory().total * 1e-9, 2)} GB",
    }
    if device is Device.GPU:
        hw_info["gpu"] = _get_gpu_name()
    return hw_info


def read_model_size(model: Any):
    if isinstance(model, str) or isinstance(model, Path):
        size = os.stat(str(model)).st_size
    elif isinstance(model, Module):
        size = sum(
            param.nelement() * param.element_size()
            for param in model.parameters()
        )
    else:
        # we assume it is a tf_model
        size = model.count_params() * 4  # assuming full precision 32 bit
<<<<<<< HEAD
    return f"{round(size * 1e-6, 2)} MB"


def save_yolov5_model(full_yolo, path: Union[Path, str]):
    compiled = full_yolo.model.model.core
    compiled.save(path)
    full_yolo.model.model.core = None
    torch.save(full_yolo, path + "yolov5_model.pt")
    full_yolo.model.model.core = compiled


def load_yolov5_model(path: Union[Path, str]):
    yolo_model = torch.load(path + "yolov5_model.pt")
    optimized_model = load_model(path)
    yolo_model.model.model.core = optimized_model
    return yolo_model


class OptimizedYolo(torch.nn.Module):
    def __init__(self, optimized_core, head_layer: torch.nn.Module):
        super().__init__()
        self.core = optimized_core
        self.head = head_layer

    def forward(self, x, *args, **kwargs):
        x = list(self.core(x))  # it's a tuple
        return self.head(x)

    def get_size(self):
        core_size = self.core.get_size()
        head_size = np.sum([p.element_size() for p in self.head.parameters()])
        return core_size + head_size
=======
    return f"{round(size * 1e-6, 2)} MB"
>>>>>>> 63a31fe7
<|MERGE_RESOLUTION|>--- conflicted
+++ resolved
@@ -7,12 +7,7 @@
 import cpuinfo
 import psutil
 
-<<<<<<< HEAD
-from nebullvm.operations.inference_learners.utils import load_model
-from nebullvm.optional_modules.torch import Module, torch
-=======
 from nebullvm.optional_modules.torch import Module
->>>>>>> 63a31fe7
 from nebullvm.optional_modules.utils import (
     torch_is_available,
     tensorflow_is_available,
@@ -66,39 +61,4 @@
     else:
         # we assume it is a tf_model
         size = model.count_params() * 4  # assuming full precision 32 bit
-<<<<<<< HEAD
-    return f"{round(size * 1e-6, 2)} MB"
-
-
-def save_yolov5_model(full_yolo, path: Union[Path, str]):
-    compiled = full_yolo.model.model.core
-    compiled.save(path)
-    full_yolo.model.model.core = None
-    torch.save(full_yolo, path + "yolov5_model.pt")
-    full_yolo.model.model.core = compiled
-
-
-def load_yolov5_model(path: Union[Path, str]):
-    yolo_model = torch.load(path + "yolov5_model.pt")
-    optimized_model = load_model(path)
-    yolo_model.model.model.core = optimized_model
-    return yolo_model
-
-
-class OptimizedYolo(torch.nn.Module):
-    def __init__(self, optimized_core, head_layer: torch.nn.Module):
-        super().__init__()
-        self.core = optimized_core
-        self.head = head_layer
-
-    def forward(self, x, *args, **kwargs):
-        x = list(self.core(x))  # it's a tuple
-        return self.head(x)
-
-    def get_size(self):
-        core_size = self.core.get_size()
-        head_size = np.sum([p.element_size() for p in self.head.parameters()])
-        return core_size + head_size
-=======
-    return f"{round(size * 1e-6, 2)} MB"
->>>>>>> 63a31fe7
+    return f"{round(size * 1e-6, 2)} MB"